--- conflicted
+++ resolved
@@ -1,368 +1,356 @@
-import os
-import random
-import requests
-import cnfgen
-import json
-from pysat.solvers import Glucose3
-from dotenv import load_dotenv
-import argparse
-import csv
-
-# global variables
-model_string = "mistralai/devstral-small-2505:free"#"google/gemini-2.5-pro"#"google/gemini-2.5-flash"#"mistralai/devstral-small-2505:free"
-
-# --- Configuration ---
-# You will need to set your OpenRouter API key as an environment variable.
-# For example, in your terminal: export OPENROUTER_API_KEY='your_api_key_here'
-load_dotenv()  # Load environment variables from .env file
-OPENROUTER_API_KEY = os.environ.get("OPENROUTER_API_KEY")
-if not OPENROUTER_API_KEY:
-    raise EnvironmentError("OPENROUTER_API_KEY is not set.")
-OPENROUTER_API_URL = "https://openrouter.ai/api/v1/chat/completions"
-
-# --- 1. Generate a 3-SAT Problem ---
-def generate_3sat_problem(num_vars=8, num_clauses=5, file_path="problem.cnf"):
-    """
-    Generates a random 3-SAT problem using cnfgen and saves it to a file.
-
-    Args:
-        num_vars (int): The number of variables in the problem.
-        num_clauses (int): The number of clauses in the problem.
-        file_path (str): The path to save the generated .cnf file.
-
-    Returns:
-        str: The path to the saved CNF file.
-    """
-    #print(f"Generating a 3-SAT problem with {num_vars} variables and {num_clauses} clauses...")
-    # k=3 for 3-SAT, i=num_clauses, n=num_vars
-    problem = cnfgen.RandomKCNF(3, num_vars, num_clauses)
-    # Write to a temporary file first
-    temp_path = file_path + ".tmp"
-    problem.to_file(temp_path)
-    # Remove the first 6 lines (header) and save to the final file
-    with open(temp_path, "r") as fin, open(file_path, "w") as fout:
-        for i, line in enumerate(fin):
-            if i >= 6:
-                fout.write(line)
-    os.remove(temp_path)
-    #print(f"Problem saved to {file_path}")
-    return file_path
-
-# --- 2. Query the LLM for a Solution ---
-def query_llm_for_solution(cnf_file_path):
-    """
-    Reads a CNF file, sends it to an LLM via OpenRouter, and asks for a solution.
-
-    Args:
-        cnf_file_path (str): Path to the DIMACS CNF file.
-
-    Returns:
-        str: The raw text response from the LLM.
-    """
-    if not OPENROUTER_API_KEY:
-        return "Error: OPENROUTER_API_KEY environment variable not set."
-
-    print("Querying the LLM for a solution...")
-    try:
-        with open(cnf_file_path, 'r') as f:
-            cnf_content = f.read()
-
-        prompt = f"""
-        You will evaluate a boolean satisfiability (SAT) problem presented in DIMACS CNF format.
-
-        CNF FORMAT EXPLANATION:
-        - Each line represents a clause (disjunction of literals)
-        - Positive integers represent variables (e.g., 3 means variable x3)
-        - Negative integers represent negated variables (e.g., -3 means NOT x3)
-        - Each clause ends with 0
-        - A clause like "1 -3 4 0" means (x1 OR NOT x3 OR x4)
-
-        YOUR TASK:
-        Determine if there exists an assignment of true/false values to all variables that makes every clause true.
-
-        SOLUTION APPROACH:
-        1. Analyze the clauses to understand the constraints
-        2. Attempt to find a consistent assignment that satisfies all clauses
-        3. Verify your assignment by checking each clause
-
-        OUTPUT FORMAT:
-        - If satisfiable: 
-        Line 1: SATISFIABLE
-        Line 2: [comma-separated list of literals]
-        Example: SATISFIABLE
-                [1, -2, 3, -4, 5]
-        
-        - If unsatisfiable:
-        Line 1: UNSATISFIABLE
-
-        IMPORTANT NOTES:
-        - Your assignment must include ALL variables (either positive or negative)
-        - Each variable appears exactly once in the assignment
-        - Positive integer v means variable v is TRUE
-        - Negative integer -v means variable v is FALSE
-        - Do not include any explanation or additional text
-        - Ensure your assignment actually satisfies all clauses before responding
-
-        Problem:
-        {cnf_content}
-        """
-
-        response = requests.post(
-            url=OPENROUTER_API_URL,
-            headers={
-                "Authorization": f"Bearer {OPENROUTER_API_KEY}",
-                "Content-Type": "application/json"
-            },
-            json={
-                "model": model_string, # You can choose any model on OpenRouter
-                "messages": [
-                    {"role": "user", "content": prompt}
-                ],
-                "tool_choice": "none"
-            }
-        )
-        response.raise_for_status() # Raise an exception for bad status codes
-        
-        data = response.json()
-        llm_response = data['choices'][0]['message']['content']
-        print("LLM Response received")
-        return llm_response
-
-    except requests.exceptions.RequestException as e:
-        return f"Error querying OpenRouter: {e}"
-    except (KeyError, IndexError) as e:
-        return f"Error parsing LLM response: {e}"
-    except FileNotFoundError:
-        return f"Error: CNF file not found at {cnf_file_path}"
-
-
-# --- 3. Run a Local SAT Solver ---
-def solve_locally(cnf_file_path):
-    """
-    Solves the SAT problem using a local solver (py-sat).
-
-    Args:
-        cnf_file_path (str): Path to the DIMACS CNF file.
-
-    Returns:
-        tuple: A tuple containing (is_satisfiable, model), where model is the
-               satisfying assignment if one exists.
-    """
-    #print("Solving the problem locally with py-sat...")
-    solver = Glucose3()
-    # Read the CNF file and add clauses to the solver
-    with open(cnf_file_path, "r") as f:
-        for line in f:
-            line = line.strip()
-            if line == "" or line.startswith("c") or line.startswith("p"):
-                continue
-            clause = [int(x) for x in line.split() if x != "0"]
-            if clause:
-                solver.add_clause(clause)
-    
-    is_satisfiable = solver.solve()
-    model = solver.get_model() if is_satisfiable else None
-    
-    solver.delete()
-    #print("Local solver finished.")
-    return is_satisfiable, model
-
-# --- 4. Verify the LLM's Solution ---
-def verify_llm_solution(llm_response, local_is_sat, local_model):
-    """
-    Parses the LLM's response and verifies it against the local solver's result.
-
-    Args:
-        llm_response (str): The text response from the LLM.
-        local_is_sat (bool): Whether the problem is satisfiable according to the local solver.
-        local_model (list): The correct model from the local solver.
-    """
-    print("\n--- Verification ---")
-    print(f"Local Solver Result: {'SATISFIABLE' if local_is_sat else 'UNSATISFIABLE'}")
-    if local_is_sat:
-        print(f"Local Solver Model: {local_model}")
-
-    print(f"\nLLM Raw Response:\n---\n{llm_response}\n---")
-
-    # Basic parsing of the LLM response
-    lines = llm_response.strip().split('\n')
-
-    sat_claim = any("SATISFIABLE" in line.upper() and not "UNSATISFIABLE" in line.upper() for line in lines)
-    unsat_claim = any("UNSATISFIABLE" in line.upper() for line in lines)
-
-    if sat_claim and not unsat_claim:
-        llm_claims_sat = True
-    elif unsat_claim and not sat_claim:
-        llm_claims_sat = False
-    else:
-        print("\n⚠️ AMBIGUOUS RESPONSE: The LLM's response is unclear. It should clearly state either SATISFIABLE or UNSATISFIABLE.")
-        return
-
-    if not local_is_sat:
-        if not llm_claims_sat:
-            print("\n✅ CORRECT: The LLM correctly identified the problem as UNSATISFIABLE.")
-        else:
-            print("\n❌ INCORRECT: The LLM claimed the problem was SATISFIABLE, but it is UNSATISFIABLE.")
-        return
-
-    # If the problem is satisfiable
-    if not llm_claims_sat:
-        print("\n❌ INCORRECT: The LLM claimed the problem was UNSATISFIABLE, but it is SATISFIABLE.")
-        return
-
-    # Try to parse the model from the LLM response
-    try:
-        # Find the line with the model, which should contain integers
-        model_line = ""
-        for line in lines[1:]:
-            if any(char.isdigit() for char in line):
-                model_line = line
-                break
-        
-        if not model_line:
-             print("\n❌ INCORRECT: LLM claimed SATISFIABLE but did not provide a parseable model.")
-             return
-
-        # Clean up and parse the model
-        model_str = model_line.replace('[', '').replace(']', '').replace(',', ' ')
-        llm_model = [int(v) for v in model_str.split()]
-
-        # Verification check
-        # A valid model must satisfy all clauses. We can check this by creating a
-        # temporary solver, adding the clauses, and then adding the LLM's model
-        # as unit clauses to see if the formula is still solvable.
-        
-        verifier = Glucose3()
-        #verifier.append_formula("problem.cnf")
-        with open("problem.cnf", "r") as f:
-            for line in f:
-                line = line.strip()
-                if line == "" or line.startswith("c") or line.startswith("p"):
-                    continue
-                clause = [int(x) for x in line.split() if x != "0"]
-                if clause:
-                    verifier.add_clause(clause)
-        verifier.add_clause(llm_model) # Add the LLM's solution as a set of constraints
-
-        if verifier.solve():
-            print(f"\nLLM Parsed Model: {llm_model}")
-            print("\n✅ CORRECT: The LLM found a valid satisfying assignment.")
-        else:
-            print(f"\nLLM Parsed Model: {llm_model}")
-            print("\n❌ INCORRECT: The model provided by the LLM does not satisfy the formula.")
-        
-        verifier.delete()
-
-    except (ValueError, IndexError) as e:
-        print(f"\n⚠️ PARSING ERROR: Could not parse the model from the LLM's response. Error: {e}")
-        print("The LLM claimed SATISFIABLE, but its formatting was incorrect.")
-
-# --- Utility: Generate seeds for 50/50 SAT/UNSAT split ---
-def generate_sat_unsat_seeds(num_vars, num_clauses, num_each, output_file):
-    """
-    Finds seeds that generate satisfiable and unsatisfiable problems for given num_vars and num_clauses.
-    Writes the seeds to output_file in the specified format.
-    """
-    temp_cnf_file = "temp_problem.cnf"
-    sat_seeds = []
-    unsat_seeds = []
-    seed = 0
-    while len(sat_seeds) < num_each or len(unsat_seeds) < num_each:
-        random.seed(seed)
-        generate_3sat_problem(num_vars=num_vars, num_clauses=num_clauses, file_path=temp_cnf_file)
-        is_sat, model = solve_locally(temp_cnf_file)
-        if is_sat and len(sat_seeds) < num_each:
-            sat_seeds.append(seed)
-        elif not is_sat and len(unsat_seeds) < num_each:
-            unsat_seeds.append(seed)
-        seed += 1
-    with open(output_file, "w") as f:
-        f.write(f"num_vars: {num_vars} num_clauses: {num_clauses}\n")
-        f.write("SAT: " + ", ".join(str(s) for s in sat_seeds) + "\n")
-        f.write("UNSAT: " + ", ".join(str(s) for s in unsat_seeds) + "\n")
-    print(f"Seeds written to {output_file}")
-
-# --- Main Execution ---
-if __name__ == "__main__":
-<<<<<<< HEAD
-    # Generate the problem
-    cnf_file = generate_3sat_problem(num_vars=10, num_clauses=43)
-    
-    # Get solutions
-    llm_result = query_llm_for_solution(cnf_file)
-    is_sat, model = solve_locally(cnf_file)
-    
-    # Verify
-    verify_llm_solution(llm_result, is_sat, model)
-=======
-    parser = argparse.ArgumentParser(description="BoolBench: SAT problem generator and benchmark tool.")
-    subparsers = parser.add_subparsers(dest="mode", help="Mode of operation")
-
-    # Single-problem benchmark mode
-    single_parser = subparsers.add_parser("single", help="Run the old single-problem benchmark")
-    single_parser.add_argument("--num_vars", type=int, default=5, help="Number of variables")
-    single_parser.add_argument("--num_clauses", type=int, default=20, help="Number of clauses")
-
-    # Seed file generation mode
-    seedfile_parser = subparsers.add_parser("seedfile", help="Generate a text file with SAT/UNSAT seeds")
-    seedfile_parser.add_argument("--num_vars", type=int, default=5, help="Number of variables")
-    seedfile_parser.add_argument("--num_clauses", type=int, default=20, help="Number of clauses")
-    seedfile_parser.add_argument("--num_each", type=int, default=500, help="Number of SAT and UNSAT seeds to find")
-    seedfile_parser.add_argument("--output_file", type=str, default=None, help="Output file name (default: seeds_<num_vars>vars_<num_clauses>clauses.txt)")
-
-    # Seed file generation from CSV mode
-    seedfile_csv_parser = subparsers.add_parser("seedfile_csv", help="Generate SAT/UNSAT seed files for each parameter set in a CSV file")
-    seedfile_csv_parser.add_argument("--csv_file", type=str, required=True, help="CSV file with lines: num_vars,num_clauses")
-    seedfile_csv_parser.add_argument("--num_each", type=int, default=500, help="Number of SAT and UNSAT seeds to find for each parameter set")
-    seedfile_csv_parser.add_argument("--output_file", type=str, default="seeds_from_csv.txt", help="Output file name for all results")
-
-    args = parser.parse_args()
-
-    if args.mode == "single":
-        cnf_file = generate_3sat_problem(num_vars=args.num_vars, num_clauses=args.num_clauses)
-        llm_result = query_llm_for_solution(cnf_file)
-        is_sat, model = solve_locally(cnf_file)
-        print(f"Local solver result: {'SATISFIABLE' if is_sat else 'UNSATISFIABLE'}")
-        if is_sat:
-            print(f"Model: {model}")
-        verify_llm_solution(llm_result, is_sat, model)
-    elif args.mode == "seedfile":
-        output_file = args.output_file or f"seeds_{args.num_vars}vars_{args.num_clauses}clauses.txt"
-        generate_sat_unsat_seeds(num_vars=args.num_vars, num_clauses=args.num_clauses, num_each=args.num_each, output_file=output_file)
-    elif args.mode == "seedfile_csv":
-        with open(args.csv_file, newline='') as csvfile, open(args.output_file, "w") as outfile:
-            reader = csv.reader(csvfile)
-            for idx, row in enumerate(reader):
-                if not row or len(row) < 2:
-                    continue
-                try:
-                    n = int(row[0])
-                    m = int(row[1])
-                except ValueError:
-                    print(f"Skipping invalid row: {row}")
-                    continue
-                print(f"Generating seeds for num_vars={n}, num_clauses={m} ...")
-                # Use a helper to get the SAT/UNSAT seeds as strings
-                temp_cnf_file = "temp_problem.cnf"
-                sat_seeds = []
-                unsat_seeds = []
-                seed = 0
-                while len(sat_seeds) < args.num_each or len(unsat_seeds) < args.num_each:
-                    random.seed(seed)
-                    generate_3sat_problem(num_vars=n, num_clauses=m, file_path=temp_cnf_file)
-                    is_sat, model = solve_locally(temp_cnf_file)
-                    if is_sat and len(sat_seeds) < args.num_each:
-                        sat_seeds.append(seed)
-                    elif not is_sat and len(unsat_seeds) < args.num_each:
-                        unsat_seeds.append(seed)
-                    seed += 1
-                outfile.write(f"num_vars: {n} num_clauses: {m}\n")
-                outfile.write("SAT: " + ", ".join(str(s) for s in sat_seeds) + "\n")
-                outfile.write("UNSAT: " + ", ".join(str(s) for s in unsat_seeds) + "\n")
-                if idx != 0:
-                    outfile.write("\n")
-                print(f"Seeds for num_vars={n}, num_clauses={m} written.")
-    else:
-        parser.print_help()
->>>>>>> adb8606b
-    
+import os
+import random
+import requests
+import cnfgen
+import json
+from pysat.solvers import Glucose3
+from dotenv import load_dotenv
+import argparse
+import csv
+
+# global variables
+model_string = "mistralai/devstral-small-2505:free"#"google/gemini-2.5-pro"#"google/gemini-2.5-flash"#"mistralai/devstral-small-2505:free"
+
+# --- Configuration ---
+# You will need to set your OpenRouter API key as an environment variable.
+# For example, in your terminal: export OPENROUTER_API_KEY='your_api_key_here'
+load_dotenv()  # Load environment variables from .env file
+OPENROUTER_API_KEY = os.environ.get("OPENROUTER_API_KEY")
+if not OPENROUTER_API_KEY:
+    raise EnvironmentError("OPENROUTER_API_KEY is not set.")
+OPENROUTER_API_URL = "https://openrouter.ai/api/v1/chat/completions"
+
+# --- 1. Generate a 3-SAT Problem ---
+def generate_3sat_problem(num_vars=8, num_clauses=5, file_path="problem.cnf"):
+    """
+    Generates a random 3-SAT problem using cnfgen and saves it to a file.
+
+    Args:
+        num_vars (int): The number of variables in the problem.
+        num_clauses (int): The number of clauses in the problem.
+        file_path (str): The path to save the generated .cnf file.
+
+    Returns:
+        str: The path to the saved CNF file.
+    """
+    #print(f"Generating a 3-SAT problem with {num_vars} variables and {num_clauses} clauses...")
+    # k=3 for 3-SAT, i=num_clauses, n=num_vars
+    problem = cnfgen.RandomKCNF(3, num_vars, num_clauses)
+    # Write to a temporary file first
+    temp_path = file_path + ".tmp"
+    problem.to_file(temp_path)
+    # Remove the first 6 lines (header) and save to the final file
+    with open(temp_path, "r") as fin, open(file_path, "w") as fout:
+        for i, line in enumerate(fin):
+            if i >= 6:
+                fout.write(line)
+    os.remove(temp_path)
+    #print(f"Problem saved to {file_path}")
+    return file_path
+
+# --- 2. Query the LLM for a Solution ---
+def query_llm_for_solution(cnf_file_path):
+    """
+    Reads a CNF file, sends it to an LLM via OpenRouter, and asks for a solution.
+
+    Args:
+        cnf_file_path (str): Path to the DIMACS CNF file.
+
+    Returns:
+        str: The raw text response from the LLM.
+    """
+    if not OPENROUTER_API_KEY:
+        return "Error: OPENROUTER_API_KEY environment variable not set."
+
+    print("Querying the LLM for a solution...")
+    try:
+        with open(cnf_file_path, 'r') as f:
+            cnf_content = f.read()
+
+        prompt = f"""
+        You will evaluate a boolean satisfiability (SAT) problem presented in DIMACS CNF format.
+
+        CNF FORMAT EXPLANATION:
+        - Each line represents a clause (disjunction of literals)
+        - Positive integers represent variables (e.g., 3 means variable x3)
+        - Negative integers represent negated variables (e.g., -3 means NOT x3)
+        - Each clause ends with 0
+        - A clause like "1 -3 4 0" means (x1 OR NOT x3 OR x4)
+
+        YOUR TASK:
+        Determine if there exists an assignment of true/false values to all variables that makes every clause true.
+
+        SOLUTION APPROACH:
+        1. Analyze the clauses to understand the constraints
+        2. Attempt to find a consistent assignment that satisfies all clauses
+        3. Verify your assignment by checking each clause
+
+        OUTPUT FORMAT:
+        - If satisfiable: 
+        Line 1: SATISFIABLE
+        Line 2: [comma-separated list of literals]
+        Example: SATISFIABLE
+                [1, -2, 3, -4, 5]
+        
+        - If unsatisfiable:
+        Line 1: UNSATISFIABLE
+
+        IMPORTANT NOTES:
+        - Your assignment must include ALL variables (either positive or negative)
+        - Each variable appears exactly once in the assignment
+        - Positive integer v means variable v is TRUE
+        - Negative integer -v means variable v is FALSE
+        - Do not include any explanation or additional text
+        - Ensure your assignment actually satisfies all clauses before responding
+
+        Problem:
+        {cnf_content}
+        """
+
+        response = requests.post(
+            url=OPENROUTER_API_URL,
+            headers={
+                "Authorization": f"Bearer {OPENROUTER_API_KEY}",
+                "Content-Type": "application/json"
+            },
+            json={
+                "model": model_string, # You can choose any model on OpenRouter
+                "messages": [
+                    {"role": "user", "content": prompt}
+                ],
+                "tool_choice": "none"
+            }
+        )
+        response.raise_for_status() # Raise an exception for bad status codes
+        
+        data = response.json()
+        llm_response = data['choices'][0]['message']['content']
+        print("LLM Response received")
+        return llm_response
+
+    except requests.exceptions.RequestException as e:
+        return f"Error querying OpenRouter: {e}"
+    except (KeyError, IndexError) as e:
+        return f"Error parsing LLM response: {e}"
+    except FileNotFoundError:
+        return f"Error: CNF file not found at {cnf_file_path}"
+
+
+# --- 3. Run a Local SAT Solver ---
+def solve_locally(cnf_file_path):
+    """
+    Solves the SAT problem using a local solver (py-sat).
+
+    Args:
+        cnf_file_path (str): Path to the DIMACS CNF file.
+
+    Returns:
+        tuple: A tuple containing (is_satisfiable, model), where model is the
+               satisfying assignment if one exists.
+    """
+    #print("Solving the problem locally with py-sat...")
+    solver = Glucose3()
+    # Read the CNF file and add clauses to the solver
+    with open(cnf_file_path, "r") as f:
+        for line in f:
+            line = line.strip()
+            if line == "" or line.startswith("c") or line.startswith("p"):
+                continue
+            clause = [int(x) for x in line.split() if x != "0"]
+            if clause:
+                solver.add_clause(clause)
+    
+    is_satisfiable = solver.solve()
+    model = solver.get_model() if is_satisfiable else None
+    
+    solver.delete()
+    #print("Local solver finished.")
+    return is_satisfiable, model
+
+# --- 4. Verify the LLM's Solution ---
+def verify_llm_solution(llm_response, local_is_sat, local_model):
+    """
+    Parses the LLM's response and verifies it against the local solver's result.
+
+    Args:
+        llm_response (str): The text response from the LLM.
+        local_is_sat (bool): Whether the problem is satisfiable according to the local solver.
+        local_model (list): The correct model from the local solver.
+    """
+    print("\n--- Verification ---")
+    print(f"Local Solver Result: {'SATISFIABLE' if local_is_sat else 'UNSATISFIABLE'}")
+    if local_is_sat:
+        print(f"Local Solver Model: {local_model}")
+
+    print(f"\nLLM Raw Response:\n---\n{llm_response}\n---")
+
+    # Basic parsing of the LLM response
+    lines = llm_response.strip().split('\n')
+
+    sat_claim = any("SATISFIABLE" in line.upper() and not "UNSATISFIABLE" in line.upper() for line in lines)
+    unsat_claim = any("UNSATISFIABLE" in line.upper() for line in lines)
+
+    if sat_claim and not unsat_claim:
+        llm_claims_sat = True
+    elif unsat_claim and not sat_claim:
+        llm_claims_sat = False
+    else:
+        print("\n⚠️ AMBIGUOUS RESPONSE: The LLM's response is unclear. It should clearly state either SATISFIABLE or UNSATISFIABLE.")
+        return
+
+    if not local_is_sat:
+        if not llm_claims_sat:
+            print("\n✅ CORRECT: The LLM correctly identified the problem as UNSATISFIABLE.")
+        else:
+            print("\n❌ INCORRECT: The LLM claimed the problem was SATISFIABLE, but it is UNSATISFIABLE.")
+        return
+
+    # If the problem is satisfiable
+    if not llm_claims_sat:
+        print("\n❌ INCORRECT: The LLM claimed the problem was UNSATISFIABLE, but it is SATISFIABLE.")
+        return
+
+    # Try to parse the model from the LLM response
+    try:
+        # Find the line with the model, which should contain integers
+        model_line = ""
+        for line in lines[1:]:
+            if any(char.isdigit() for char in line):
+                model_line = line
+                break
+        
+        if not model_line:
+             print("\n❌ INCORRECT: LLM claimed SATISFIABLE but did not provide a parseable model.")
+             return
+
+        # Clean up and parse the model
+        model_str = model_line.replace('[', '').replace(']', '').replace(',', ' ')
+        llm_model = [int(v) for v in model_str.split()]
+
+        # Verification check
+        # A valid model must satisfy all clauses. We can check this by creating a
+        # temporary solver, adding the clauses, and then adding the LLM's model
+        # as unit clauses to see if the formula is still solvable.
+        
+        verifier = Glucose3()
+        #verifier.append_formula("problem.cnf")
+        with open("problem.cnf", "r") as f:
+            for line in f:
+                line = line.strip()
+                if line == "" or line.startswith("c") or line.startswith("p"):
+                    continue
+                clause = [int(x) for x in line.split() if x != "0"]
+                if clause:
+                    verifier.add_clause(clause)
+        verifier.add_clause(llm_model) # Add the LLM's solution as a set of constraints
+
+        if verifier.solve():
+            print(f"\nLLM Parsed Model: {llm_model}")
+            print("\n✅ CORRECT: The LLM found a valid satisfying assignment.")
+        else:
+            print(f"\nLLM Parsed Model: {llm_model}")
+            print("\n❌ INCORRECT: The model provided by the LLM does not satisfy the formula.")
+        
+        verifier.delete()
+
+    except (ValueError, IndexError) as e:
+        print(f"\n⚠️ PARSING ERROR: Could not parse the model from the LLM's response. Error: {e}")
+        print("The LLM claimed SATISFIABLE, but its formatting was incorrect.")
+
+# --- Utility: Generate seeds for 50/50 SAT/UNSAT split ---
+def generate_sat_unsat_seeds(num_vars, num_clauses, num_each, output_file):
+    """
+    Finds seeds that generate satisfiable and unsatisfiable problems for given num_vars and num_clauses.
+    Writes the seeds to output_file in the specified format.
+    """
+    temp_cnf_file = "temp_problem.cnf"
+    sat_seeds = []
+    unsat_seeds = []
+    seed = 0
+    while len(sat_seeds) < num_each or len(unsat_seeds) < num_each:
+        random.seed(seed)
+        generate_3sat_problem(num_vars=num_vars, num_clauses=num_clauses, file_path=temp_cnf_file)
+        is_sat, model = solve_locally(temp_cnf_file)
+        if is_sat and len(sat_seeds) < num_each:
+            sat_seeds.append(seed)
+        elif not is_sat and len(unsat_seeds) < num_each:
+            unsat_seeds.append(seed)
+        seed += 1
+    with open(output_file, "w") as f:
+        f.write(f"num_vars: {num_vars} num_clauses: {num_clauses}\n")
+        f.write("SAT: " + ", ".join(str(s) for s in sat_seeds) + "\n")
+        f.write("UNSAT: " + ", ".join(str(s) for s in unsat_seeds) + "\n")
+    print(f"Seeds written to {output_file}")
+
+# --- Main Execution ---
+if __name__ == "__main__":
+    parser = argparse.ArgumentParser(description="BoolBench: SAT problem generator and benchmark tool.")
+    subparsers = parser.add_subparsers(dest="mode", help="Mode of operation")
+
+    # Single-problem benchmark mode
+    single_parser = subparsers.add_parser("single", help="Run the old single-problem benchmark")
+    single_parser.add_argument("--num_vars", type=int, default=5, help="Number of variables")
+    single_parser.add_argument("--num_clauses", type=int, default=20, help="Number of clauses")
+
+    # Seed file generation mode
+    seedfile_parser = subparsers.add_parser("seedfile", help="Generate a text file with SAT/UNSAT seeds")
+    seedfile_parser.add_argument("--num_vars", type=int, default=5, help="Number of variables")
+    seedfile_parser.add_argument("--num_clauses", type=int, default=20, help="Number of clauses")
+    seedfile_parser.add_argument("--num_each", type=int, default=500, help="Number of SAT and UNSAT seeds to find")
+    seedfile_parser.add_argument("--output_file", type=str, default=None, help="Output file name (default: seeds_<num_vars>vars_<num_clauses>clauses.txt)")
+
+    # Seed file generation from CSV mode
+    seedfile_csv_parser = subparsers.add_parser("seedfile_csv", help="Generate SAT/UNSAT seed files for each parameter set in a CSV file")
+    seedfile_csv_parser.add_argument("--csv_file", type=str, required=True, help="CSV file with lines: num_vars,num_clauses")
+    seedfile_csv_parser.add_argument("--num_each", type=int, default=500, help="Number of SAT and UNSAT seeds to find for each parameter set")
+    seedfile_csv_parser.add_argument("--output_file", type=str, default="seeds_from_csv.txt", help="Output file name for all results")
+
+    args = parser.parse_args()
+
+    if args.mode == "single":
+        cnf_file = generate_3sat_problem(num_vars=args.num_vars, num_clauses=args.num_clauses)
+        llm_result = query_llm_for_solution(cnf_file)
+        is_sat, model = solve_locally(cnf_file)
+        print(f"Local solver result: {'SATISFIABLE' if is_sat else 'UNSATISFIABLE'}")
+        if is_sat:
+            print(f"Model: {model}")
+        verify_llm_solution(llm_result, is_sat, model)
+    elif args.mode == "seedfile":
+        output_file = args.output_file or f"seeds_{args.num_vars}vars_{args.num_clauses}clauses.txt"
+        generate_sat_unsat_seeds(num_vars=args.num_vars, num_clauses=args.num_clauses, num_each=args.num_each, output_file=output_file)
+    elif args.mode == "seedfile_csv":
+        with open(args.csv_file, newline='') as csvfile, open(args.output_file, "w") as outfile:
+            reader = csv.reader(csvfile)
+            for idx, row in enumerate(reader):
+                if not row or len(row) < 2:
+                    continue
+                try:
+                    n = int(row[0])
+                    m = int(row[1])
+                except ValueError:
+                    print(f"Skipping invalid row: {row}")
+                    continue
+                print(f"Generating seeds for num_vars={n}, num_clauses={m} ...")
+                # Use a helper to get the SAT/UNSAT seeds as strings
+                temp_cnf_file = "temp_problem.cnf"
+                sat_seeds = []
+                unsat_seeds = []
+                seed = 0
+                while len(sat_seeds) < args.num_each or len(unsat_seeds) < args.num_each:
+                    random.seed(seed)
+                    generate_3sat_problem(num_vars=n, num_clauses=m, file_path=temp_cnf_file)
+                    is_sat, model = solve_locally(temp_cnf_file)
+                    if is_sat and len(sat_seeds) < args.num_each:
+                        sat_seeds.append(seed)
+                    elif not is_sat and len(unsat_seeds) < args.num_each:
+                        unsat_seeds.append(seed)
+                    seed += 1
+                outfile.write(f"num_vars: {n} num_clauses: {m}\n")
+                outfile.write("SAT: " + ", ".join(str(s) for s in sat_seeds) + "\n")
+                outfile.write("UNSAT: " + ", ".join(str(s) for s in unsat_seeds) + "\n")
+                if idx != 0:
+                    outfile.write("\n")
+                print(f"Seeds for num_vars={n}, num_clauses={m} written.")
+    else:
+        parser.print_help()
+    